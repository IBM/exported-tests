--- conflicted
+++ resolved
@@ -42,12 +42,8 @@
     "jsdom-global": "3.0.2",
     "lodash": "4.17.15",
     "mocha": "6.2.3",
-<<<<<<< HEAD
     "rollup": "2.9.1",
-    "rollup-plugin-terser": "^5.3.0",
-=======
-    "parcel-bundler": "1.12.4",
->>>>>>> 96c4300f
+    "rollup-plugin-terser": "5.3.0",
     "utf-8-validate": "5.0.2"
   },
   "mocha": {
